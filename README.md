

<p align="center">        
<img  src="https://raw.githubusercontent.com/Milad-Akarie/auto_route_library/master/art/auto_route_logo.svg" height="170">        
</p>        

<p align="center">        
<a href="https://img.shields.io/badge/License-MIT-green"><img src="https://img.shields.io/badge/License-MIT-green" alt="MIT License"></a>        
<a href="https://github.com/Milad-Akarie/auto_route_library/stargazers"><img src="https://img.shields.io/github/stars/Milad-Akarie/auto_route_library?style=flat&logo=github&colorB=green&label=stars" alt="stars"></a>        
<a href="https://pub.dev/packages/auto_route/versions/2.0.0"><img src="https://img.shields.io/badge/pub-2.2.0-orange" alt="pub version"></a>        
<a href="https://discord.gg/x3SBU4WRRd">        
 <img src="https://img.shields.io/discord/821043906703523850.svg?color=7289da&label=Discord&logo=discord&style=flat-square" alt="Discord Badge"></a>        
</p>        

<p align="center">      
<a href="https://www.buymeacoffee.com/miladakarie" target="_blank"><img src="https://cdn.buymeacoffee.com/buttons/v2/default-yellow.png" alt="Buy Me A Coffee" height="30px" width= "108px"></a>      
</p>      

--- **for more docs with examples** https://autoroute.vercel.app

- [Introduction](#introduction)
  - [Installation](#installation)
  - [Setup and Usage](#setup-and-usage)
- [Generated routes](#generated-routes)
- [Navigation](#navigating-between-screens)
  - [Navigating Between Screens](#navigating-between-screens)
  - [Passing Arguments](#passing-arguments)
  - [Returning Results](#returning-results)
  - [Nested navigation](#nested-navigation)
  - [Tab Navigation](#tab-navigation)
  - [Finding The Right Router](#finding-the-right-router)
  - [Navigating Without Context](#navigating-without-context)
- [Declarative Navigation](#declarative-navigation)
- [Working with Paths](#working-with-paths)
- [Route guards](#route-guards)
- [Wrapping routes](#wrapping-routes)
- [Navigation Observers](#navigation-observers)
- [Customization](#customizations)
  - [Custom Route Transitions](#custom-route-transitions)
  - [Custom Route Builder](#custom-route-builder)
- [Examples](#examples)


## Introduction
#### What is AutoRoute?
It’s a Flutter navigation package, it allows for strongly-typed arguments passing, effortless deep-linking and it uses code generation to simplify routes setup, with that being said it requires a minimal amount of code to generate everything needed for navigation inside of your App.
#### Why AutoRoute?
If your App requires deep-linking or guarded routes or just a clean routing setup you'll need to use named/generated routes and you’ll end up writing a lot of boilerplate code for mediator argument classes, checking for required arguments, extracting arguments and a bunch of other stuff. AutoRoute does all that for you and much more.
## Installation
 ```yaml        
dependencies:        
  auto_route: [latest-version]        
        
dev_dependencies:        
  auto_route_generator: [latest-version]        
  build_runner:        
```        

## Setup And Usage
Create a placeholder class and annotate it with `@MaterialAutoRouter` which takes a list of routes as a required argument.

**Note**:  Unless you want to generate a part of file (.gr.dart) The name of the router must be prefixed with **\$** so we have a  generated class with the same name minus the **$**.

```dart        
        
// @CupertinoAutoRouter        
// @AdaptiveAutoRouter        
// @CustomAutoRouter        
@MaterialAutoRouter(        
  replaceInRouteName: 'Page,Route',        
  routes: <AutoRoute>[        
    AutoRoute(page: BookListPage, initial: true),        
    AutoRoute(page: BookDetailsPage),        
  ],        
)        
class $AppRouter {}        
```        
### Using part builder ( New in version 3.0.0+)
To generate a part-of file instead of a stand alone `AppRouter` class, simply add a `Part Directive` to your `AppRouter` and extend the generated private router.
```dart      
part 'app_router.gr.dart'  
  
@MaterialAutoRouter(        
  replaceInRouteName: 'Page,Route',        
  routes: <AutoRoute>[        
    AutoRoute(page: BookListPage, initial: true),        
    AutoRoute(page: BookDetailsPage),        
  ],        
)        
// extend the generated private router  
class AppRouter extends _$AppRouter{}        
```     


*Tip: You can Shorten auto-generated route names from e.g. **BookListPageRoute** to **BookListRoute** using the replaceInRouteName argument.*
#### Now simply run the generator
Use the [watch] flag to watch the files' system for edits and rebuild as necessary.

```terminal        
flutter packages pub run build_runner watch        
```        

if you want the generator to run one time and exits use

```terminal        
flutter packages pub run build_runner build        
```        

#### Finalize the setup
after you run the generator your router class will be generated, hook it up with MaterialApp.
```dart     
// assuing this is the root widget of your App     
class App extends StatlessWidget{    
  // make sure you don't initiate your router    
  // inside of the build function.    
   final _appRouter = AppRouter();        
       
  Widget build(BuildContext context){        
      return MaterialApp.router(        
             routerDelegate:_appDelegate.delegate(),        
             routeInformationParser: _appRouter.defaultRouteParser(),        
         ),        
  }        
```        
## Generated Routes
A `PageRouteInfo` object will be generated for every declared AutoRoute, These objects hold path information plus strongly-typed page arguments which are extracted from the page's default constructor. Think of them as string path segments on steroid.
```dart        
class BookListRoute extends PageRouteInfo {        
  const BookListRoute() : super(name, path: '/books');        
        
  static const String name = 'BookListRoute';        
}        
```        
if the declared route has children AutoRoute will add a children parameter to its constructor to be used in nested navigation. more on that here.

```dart        
class UserRoute extends PageRouteInfo {        
   UserRoute({List<PagerouteInfo> children}) :        
    super(        
         name,         
         path: '/user/:id',        
         initialChildren: children);        
  static const String name = 'UserRoute';        
}        
```        

## Navigating Between Screens
`AutoRouter` offers the same known push, pop and friends methods to manipulate the pages stack using both the generated `PageRouteInfo` objects and paths.
```dart        
// get the scoped router by calling        
AutoRouter.of(context)        
// or using the extension        
context.router        
        
// adds a new entry to the pages stack        
router.push(const BooksListRoute())      
// or by using using paths      
router.pushNamed('/books')       
    
// removes last entry in stack and pushs provided route     
// if last entry == provided route page will just be updated    
router.replace(const BooksListRoute())        
// or by using using paths      
router.replaceNamed('/books')      
    
// pops until provided route, if it already exists in stack        
// else adds it to the stack (good for web Apps).        
router.navigate(const BooksListRoute())      
// or by using using paths      
router.navigateNamed('/books')    
  
// on Web it calls window.history.back();
// on Native it navigates you back 
// to the previous location
router.navigateBack();

// adds a list of routes to the pages stack at once    
router.pushAll([    
   BooksListRoute(),    
   BookDetailsRoute(id:1),    
]);    
    
// This's like providing a completely new stack as it rebuilds the stack    
// with the list of passed routes    
// entires might just update if alright exist    
router.replaceAll([    
   LoginRoute()    
]);    
// pops the last page unless stack has 1 entry        
context.router.pop();       
// keeps poping routes until predicate is satisfied    
context.router.popUntil((route) => route.name == 'HomeRoute');    
// a simplifed version of the above line    
context.router.popUntilRouteWithName('HomeRoute');    
// pops all routes down to the root    
context.router.popUntilRoot();    
         
// removes the top most page in stack even if it's the last    
// remove != pop, it doesn't respect WillPopScopes it just     
// removes the entry.    
context.router.removeLast();     
    
// removes any route in stack that satisfis the predicate    
// this works exactly like removing items from a regualar List    
// <PageRouteInfo>[...].removeWhere((r)=>)    
context.router.removeWhere((route) => );    
        
// you can also use the common helper methods from context extension to navigate    
context.pushRoute(const BooksListRoute());    
context.replaceRoute(const BooksListRoute());    
context.navigateTo(const BooksListRoute());    
context.navigateNamedTo('/books');    
context.navigateBack();   
context.popRoute();    
```        
## Passing Arguments
That's the fun part! **AutoRoute** automatically detects and handles your page arguments for you, the generated route object will deliver all the arguments your page needs including path/query params.

e.g. The following page widget will take an argument of type `Book`.

```dart        
class BookDetailsPage extends StatelessWidget {        
 const BookDetailsRoute({required this.book});        
        
  final Book book;     
  ...        
 ```        
**Note:** Default values are respected. Required fields are also respected and handled properly.

The generated `BookDetailsRoute` will deliver the same arguments to it's corresponding page.
```drt        
router.push(BookDetailsRoute(book: book));        
```        

**Note:** all args are generated as named parameters regardless of their original type.

## Returning Results
You can return results by either using the pop completer or by passing a callback function as an argument the same way you'd pass an object.

1 - Using the pop completer
```dart        
var result = await router.push(LoginRoute());        
```      
then inside of your `LoginPage` pop with results
```dart      
router.pop(true);       
```      
as you'd notice we did not specify the result type,  we're playing with dynamic values here, which can be risky and I personally don't recommend it.

To avoid working with dynamic values we specify what type of results we expect our page to return, which is a `bool` value.
```dart       
AutoRoute<bool>(page: LoginPage),     
```     
we push and specify the type of results we're expecting
```dart        
var result = await router.push<bool>(LoginRoute());        
```     
and of course we pop with the same type
```dart      
router.pop<bool>(true);       
```      
2- Passing a callback function as an argument.    
We only have to add a callback function as a parameter to our page constructor like follows:
```dart        
class BookDetailsPage extends StatelessWidget {        
 const BookDetailsRoute({this.book, required this.onRateBook});        
        
  final Book book;        
  final void Function(int) onRateBook;        
  ...        
 ```        

The generated `BookDetailsRoute` will deliver the same arguments to it's corresponding page.
```dart        
context.router.push(        
      BookDetailsRoute(        
          book: book,        
          onRateBook: (rating) {        
           // handle result        
          }),        
    );        
```        
if you're finishing with results make sure you call the callback function as you pop the page
```dart        
onRateBook(RESULT);        
context.router.pop();        
```    
**Note:** Default values are respected. Required fields are also respected and handled properly.


## Nested Navigation
Nested navigation means building an inner router inside of a page of another router, for example in the below diagram users page is built inside of dashboard page.

<p align="center">        
<img  src="https://raw.githubusercontent.com/Milad-Akarie/auto_route_library/dev/art/nested_router_demo.png" height="370">        
</p>     

defining nested routes is as easy as populating the children field of the parent route. In the following example  `UsersPage` ,  `PostsPage` and `SettingsPage` are nested children of `DashboardPage`.
```dart        
@MaterialAutoRouter(        
  replaceInRouteName: 'Page,Route',        
  routes: <AutoRoute>[        
    AutoRoute(        
      path: '/dashboard',        
      page: DashboardPage,        
      children: [        
        AutoRoute(path: 'users', page: UsersPage),        
        AutoRoute(path: 'posts', page: PostsPage),    
        AutoRoute(path: 'settings', page: SettingsPage),          
      ],        
    ),    
    AutoRoute(path: '/login', page: LoginPage)    
  ],        
)        
class $AppRouter {}        
```       


To render/build nested routes we need an `AutoRouter` widget that works as an outlet or a nested router-view inside of our dashboard page.

```dart        
class DashboardPage extends StatelessWidget {    
  @override    
  Widget build(BuildContext context) {    
    return Row(    
      children: [    
        Column(    
          children: [    
            NavLink(label: 'Users', destination: const UsersRoute()),    
            NavLink(label: 'Posts', destination: const PostsRoute()),    
            NavLink(label: 'Settings', destination: const SettingsRoute()),    
          ],    
        ),    
        Expanded(    
          // nested routes will be rendered here    
          child: AutoRouter(),    
        )    
      ],    
    );    
  }    
}    
```        

Now if we navigate to `/dashboard/users` we will be taken to the `DashboardPage` and the `UsersPage` will be shown inside of it.

What if want to show one of the child pages at `/dashboard`? we can simply do that by giving the child routes an empty path `''` or set it as initial.

<<<<<<< HEAD
```dart        
   AutoRoute(        
      path: '/dashboard',        
      page: UserPage,        
      children: [        
        AutoRoute(path: '', page: UsersPage),    
        //The same thing can be done using the initial flag    
        //AutoRoute(page: UsersPage,initial: true),        
        AutoRoute(path: 'posts', page: PostsPage),        
      ],        
    ),        
```        
or by using a `RedirectRoute`
```dart        
	AutoRoute(        
	path: '/dashboard',        
	page: UserPage,        
		children: [        
			RedirectRoute(path: '', redirectTo: 'users'),        
			AutoRoute(path: 'users', page: UsersPage),        
			AutoRoute(path: 'posts', page: PostsPage),         
		],        
	),  
```        
which can be simplified to the following where `auto_route` generates the redirect code for you.
```dart        
   AutoRoute(        
      path: '/dashboard',        
      page: UserPage,        
      children: [        
        // RedirectRoute(path: '', redirectTo: 'users'),        
        AutoRoute(path: 'users', page: UsersPage, initial: true),        
        AutoRoute(path: 'posts', page: PostsPage),         
      ],        
    ),        
```       
=======
```dart      
   AutoRoute(      
      path: '/dashboard',      
      page: UserPage,      
      children: [      
        AutoRoute(path: '', page: UsersPage),  
        //The same thing can be done using the initial flag  
        //AutoRoute(page: UsersPage,initial: true),      
        AutoRoute(path: 'posts', page: PostsPage),      
      ],      
    ),      
```      
or by using a `RedirectRoute` 
```dart      
   AutoRoute(
      path: '/dashboard',
      page: UserPage,
      children: [
        RedirectRoute(path: '', redirectTo: 'users'),
        AutoRoute(path: 'users', page: UsersPage),
        AutoRoute(path: 'posts', page: PostsPage),
     ],
   ),
```      
which can be simplified to the following where auto_route generates the redirect code for you.  
```dart      
   AutoRoute(      
      path: '/dashboard',      
      page: UserPage,      
      children: [      
        // RedirectRoute(path: '', redirectTo: 'users'),      
        AutoRoute(path: 'users', page: UsersPage, initial: true),      
        AutoRoute(path: 'posts', page: PostsPage),       
      ],      
    ),      
```     
>>>>>>> 2b09eb52
### Things to keep in mind when implementing nested navigation
1- Each router manages it's own pages stack.    
2- Navigation actions like push, pop and friends are handled by the topmost router and bubble up if it couldn't be handled.


## Tab Navigation
If you're working with flutter mobile you're most likely to implement tabs navigation, that's why `auto_route` makes tabs navigation as easy and straightforward as possible.

in the previous example we used an `AutoRouter` widget to render nested child routes, `AutoRouter` is just a shortcut for `AutoStackRouter`, `StackRouters` manage a stack of pages inside of them where the active/visible page is always the one on top and you'd need to pop it to see the page beneath it.

Now we can try to implement our tabs using an `AutoRouter` (StackRouter) by pushing or replacing a nested route every-time the tab changes and that might work but our tabs state will be lost, not to mention the transition between tabs issues, luckily auto_route comes equipped with an `AutoTabsRouter` which is especially made to handle tab navigation.

`AutoTabsRouter` lets you switch between different routes while preserving offstage-routes state, tab routes are lazily loaded by default ( can be disabled ) and finally it allows to create whatever transition animation you want.

Let's change the previous example to use tab navigation.

Notice that we're not going to change  anything in our routes declaration map, we still have a dashboard page that has tree nested children, users, posts and settings.
```dart        
class DashboardPage extends StatelessWidget {    
  @override    
  Widget build(BuildContext context) {    
    return AutoTabsRouter(    
    // list of your tab routes    
    // routes used here must be declaraed as children    
    // routes of /dashboard     
      routes: const [    
        UsersRoute(),    
        PostsRoute(),    
        SettingsRoute(),    
      ],    
      builder: (context, child, animation) {    
        // obtain the scoped TabsRouter controller using context    
        final tabsRouter = AutoTabsRouter.of(context);    
        // Here we're building our Scaffold inside of AutoTabsRouter    
        // to access the tabsRouter controller provided in this context    
        //     
        //alterntivly you could use a global key    
        return Scaffold(    
            body: FadeTransition(    
              opacity: animation,    
              // the passed child is techinaclly our animated selected-tab page    
              child: child,    
            ),    
            bottomNavigationBar: BottomNavigationBar(    
              currentIndex: tabsRouter.activeIndex,    
              onTap: (index) {    
                // here we switch between tabs    
                tabsRouter.setActiveIndex(index);    
              },    
              items: [    
                BottomNavigationBarItem(label: 'Users',...),    
                BottomNavigationBarItem(label: 'Posts',...),    
                BottomNavigationBarItem(label: 'Settings',...),    
              ],    
            ));    
      },    
    );    
  }    
}    
```        
if you think the above setup is a bit messy you could use the shipped-in `AutoTabsScaffold` that makes things much cleaner.
```dart        
class DashboardPage extends StatelessWidget {    
    
 @override      
Widget build(context) {      
 @override    
  Widget build(context) {    
    return AutoTabsScaffold(    
       routes: const [    
        UsersRoute(),    
        PostsRoute(),    
        SettingsRoute(),    
      ],    
      bottomNavigationBuilder: (_,tabsRouter) {    
          return BottomNavigationBar(    
              currentIndex: tabsRouter.activeIndex,    
              onTap: tabsRouter.setActiveIndex    
              items: [    
                BottomNavigationBarItem(label: 'Users',...),    
                BottomNavigationBarItem(label: 'Posts',...),    
                BottomNavigationBarItem(label: 'Settings',...),    
              ],    
            )),           
       }    
    );    
}    
```      

## Finding The Right Router
Every nested `AutoRouter` has its own routing controller to manage the stack inside of it and the easiest way to obtain a scoped controller is by using context.

In the previous example `DashboardPage` is a root level stack entry so calling `AutoRouter.of(context)` anywhere inside of it will get us the root routing controller.

`AutoRouter` widgets that are used to render nested routes, insert a new router scope into the widgets tree, so when a nested route calls for the scoped controller they will get the closest parent controller in the widgets tree not the root controller.

```dart        
class Dashboard extends StatelessWidget {        
       
  @override        
  Widget build(BuildContext context) {        
  // this will get us the root routing controller        
    AutoRouter.of(context);        
    return Scaffold(        
      appBar: AppBar(title: Text('Dashboard page')),         
      // this inserts a new router scope into the widgets tree        
      body: AutoRouter()         
    );        
  }        
}        
```        
Here's a simple diagram to help visualize this

<p align="center">        
<img  src="https://raw.githubusercontent.com/Milad-Akarie/auto_route_library/master/art/scoped_routers_demo.png" height="570">        
</p>        

As you can tell from the above diagram it's possible to access parent routing controllers by calling `router.parent<T>()`, we're using a generic function because we have too different routing controllers  `StackRouter` and `TabsRouter`, one of them could be the parent controller of the current router and that's why we need to specify a type.
```dart        
router.parent<StackRouter>() // this returns  the parent router as a Stack Routing controller        
router.parent<TabsRouter>() // this returns athe parent router as a Tabs Routing controller        
```        
on the other hand obtaining the root controller does not require type casting because it's always a `StackRouter`.
```dart        
router.root // this returns the root router as a Stack Routing controller        
```        

You can obtain access to inner-routers from outside their scope using a global key
```dart        
class DashboardPage extends StatefulWidget {    
  @override    
  _DashboardPageState createState() => _DashboardPageState();    
}    
    
class _DashboardPageState extends State<DashboardPage> {    
  final _innerRouterKey = GlobalKey<AutoRouterState>();    
  @override    
  Widget build(BuildContext context) {    
    return Row(    
      children: [    
        Column(    
          children: [    
            NavLink(label: 'Users',    
            onTap:(){    
               final router = _innerRouterKey.currentState?.controller;    
               router?.push(const UsersRoute());    
             }    
            ),    
            ...    
          ],    
        ),    
        Expanded(    
          child: AutoRouter(key: _innerRouterKey),    
        )    
      ],    
    );    
  }    
}    
```       

You could also obtain access to inner-routers from outside their scope without a global key as long as they're initiated.
```dart        
// assuming this's the root router        
context.innerRouterOf<StackRouter>(UserRoute.name)         
// or if we're usign an AutoTabsRouter inside of DashboardPage    
context.innerRouterOf<TabsRouter>(UserRoute.name)      
```        
Accessing the `DashboardPage` inner router from the previous example.

```dart        
class Dashboard extends StatelessWidget {        
      
  @override        
  Widget build(BuildContext context) {        
    return Scaffold(        
      appBar: AppBar(        
        title: Text('Dashboard'),        
        actions: [        
          IconButton(        
            icon: Icon(Icons.person),        
            onPressed: () {        
              // accessing the inner router from        
              // outside the scope        
              final router = context.innerRouterOf<StackRouter>(DashboardRoute.name)    
              router?.push(const UsersRoute());        
            },        
          ),        
        ],        
      ),        
      body: AutoRouter(), // we're trying to get access to this        
    );        
  }        
}        
```        
## Navigating Without Context
To navigate without context you can simply assign your generated router to a global variable
```dart        
// declerate your route as a global vairable    
final appRouter = AppRouter();      
    
class MyApp extends StatefulWidget {    
    
  @override    
  Widget build(BuildContext context) {    
    return MaterialApp.router(    
      routerDelegate: AutoRouterDelegate(appRouter),    
      routeInformationParser: appRouter.defaultRouteParser(),    
      );    
    }    
```    
**Note:** using global variable is not recommended and is considered a bad practice and most of the times you should use dependency injection instead.

Here's an example using `get_it` which is just a personal favorite, you can use any dependency injection package you like.

```dart        
void main(){    
// make sure you register it as a Singleton or a lazySingleton    
  getIt.registerSingleton<AppRouter>(AppRouter());    
  runApp(MyApp());    
 }    
    
class MyApp extends StatefulWidget {    
  @override    
  Widget build(BuildContext context) {    
    final router = getIt<AppRouter>();    
    return MaterialApp.router(    
      routerDelegate: AutoRouterDelegate(router),    
      routeInformationParser: router.defaultRouteParser(),    
      );    
    }    
```    
now you can access to your router anywhere inside of your App without using context.
```dart     
getIt<AppRouter>().push(...);    
```    
**Note:** navigating without context is not recommended in nested navigation.

## Working with Paths
Working with paths in **AutoRoute** is optional because `PageRouteInfo` objects are matched by name unless pushed as a string using the `initialDeepLink` property in root delegate or `pushNamed`, `replaceNamed` `navigateNamed` methods.

if you don’t specify a path it’s going to be generated from the page name e.g. `BookListPage` will have ‘book-list-page’ as a path, if initial arg is set to true the path will be `/` unless it's relative then it will be an empty string `''`.

When developing a web Application or a native App that requires deep-linking you'd probably need to define paths with clear memorable names, and that's done using the `path` argument in `AutoRoute`.

```dart        
 AutoRoute(path: '/books', page: BookListPage),        
```        
### Path Parameters (dynamic segments)
You can define a dynamic segment by prefixing it with a colon
```dart        
 AutoRoute(path: '/books/:id', page: BookDetailsPage),        
```        
The simplest way to extract path parameters from path and gain access to them is by annotating constructor params with `@PathParam('optional-alias')` with the same alias/name of the segment.

```dart        
class BookDetailsPage extends StatelessWidget {        
  const BookDetailsPage({@PathParam('id') this.bookId});    
      
  final int bookId;        
  ...        
```        
Now writing `/books/1` in the browser will navigate you to `BookDetailsPage` and automatically extract the `bookId` argument from path and inject it to your widget.

### Query Parameters
Query parameters are accessed the same way, simply annotate the constructor parameter to hold the value of the query param with `@QueryParam('optional-alias')` and let AutoRoute do the rest.

you could also access path/query parameters using the scoped `RouteData` object.
```dart        
 RouteData.of(context).pathParams;        
 // or using the extension        
 context.routeData.queryParams        
```        
`Tip`: if your parameter name is the same as the path/query parameter, you could use the const `@pathParam` or `@queryParam` and not pass a slug/alias.

```dart      
class BookDetailsPage extends StatelessWidget {        
  const BookDetailsPage({@pathParam this.id});    
      
  final int id;        
  ...        
```      

### Redirecting Paths
Paths can be redirected using `RedirectRoute`. The following setup will navigate us to `/books` when `/` is matched.

```dart        
<AutoRoute> [        
     RedirectRoute(path: '/', redirectTo: '/books'),        
     AutoRoute(path: '/books', page: BookListPage),        
 ]        
```        
When redirecting initial routes the above setup can be simplified by setting the `/books` path as initial and auto_route will automatically generate the required redirect code for you.
```dart        
<AutoRoute> [          
     AutoRoute(path: '/books', page: BookListPage, initial: true),        
 ]        
```      
**Note**:  `RedirectRoutes` are fully matched.

### Wildcards
auto_route supports wildcard matching to handle invalid or undefined paths.
```dart        
AutoRoute(path: '*', page: UnknownRoutePage)        
// it could be used with defined prefixes        
AutoRoute(path: '/profile/*', page: ProfilePage)        
// or it could be used with RedirectRoute        
RedirectRoute(path: '*', redirectTo: '/')        
```        
**Note:** be sure to always add your wildcards at the end of your route list because routes are matched in order.

## Route Guards
Think of route guards as middleware or interceptors, routes can not be added to the stack without going through their assigned guards, guards are useful for restricting access to certain routes.

We create a route guard by extending `AutoRouteGuard` from the auto_route package    
and implementing our logic inside of the onNavigation method.
```dart    
class AuthGuard extends AutoRouteGuard {    
 @override    
 void onNavigation(NavigationResolver resolver, StackRouter router) {    
 // the navigation is paused until resolver.next() is called with either     
 // true to resume/continue navigation or false to abort navigation    
     if(authenitcated){    
       // if user is authenticated we continue    
        resolver.next(true);    
      }else{    
         // we redirect the user to our login page    
         router.push(LoginRoute(onResult: (success){    
                // if success == true the navigation will be resumed    
                // else it will be aborted    
               resolver.next(success);    
          }));    
         }        
     }    
}    
    
```    
**Important**:  `resolver.next()` should only be called once.

The `NavigationResolver` object contains the guarded route which you can access by calling the property `resolver.route` and a list of pending routes (if there are any) accessed by calling `resolver.pendingRoutes`.

Now we assign our guard to the routes we want to protect.

```dart    
 AutoRoute(page: ProfileScreen, guards: [AuthGuard]);    
```    
After we run code generation, our router will have a required named argument called authGuard or whatever your guard name is
```dart    
// we pass our AuthGuard to the generated router.    
final _appRouter = AppRouter(authGuard: AuthGuard());    
```    


## Wrapping Routes

In some cases we want to wrap our screen with a parent widget usually to provide some values through context, e.g wrapping your route with a custom `Theme` or a `Provider`, to do that simply implement `AutoRouteWrapper`, and have wrappedRoute(context) method return (this) as the child of your wrapper widget.

```dart    
class ProductsScreen extends StatelessWidget implements AutoRouteWrapper {    
  @override    
  Widget wrappedRoute(BuildContext context) {    
  return Provider(create: (ctx) => ProductsBloc(), child: this);    
  }    
  ...    
```    
## Navigation Observers
Navigation observers  are used to observe when routes are pushed ,replaced or popped ..etc.

We implement an AutoRouter observer by extending an `AutoRouterObserver` which is just a `NavigatorObserver` with tab route support.


```dart    
class MyObserver extends AutoRouterObserver {    
  @override    
  void didPush(Route route, Route? previousRoute) {    
    print('New route pushed: ${route.settings.name}');    
  }    
 ...    
 // only override to observer tab routes    
 @override    
  void didInitTabRoute(TabPageRoute route, TabPageRoute? previousRoute) {    
    print('Tab route visited: ${route.name}');    
  }    
  @override    
  void didChangeTabRoute(TabPageRoute route, TabPageRoute previousRoute) {    
    print('Tab route re-visited: ${route.name}');    
  }    
  ...    
}    
```    
Then we pass our observer to the root delegate `AutoRouterDelegate`.    
**Important** notice that `navigatorObservers` property is a builder function that returns a list of observes and the reason for that is a navigator observer instance can only be used by a single router, so unless you're using a one single router or you don't want your nested routers to inherit observers make sure navigatorObservers builder always returns fresh observer instances.
```dart    
   return MaterialApp.router(    
      routerDelegate: AutoRouterDelegate(    
        _appRouter,    
        navigatorObservers: () => [MyObserver()],    
      ),    
      routeInformationParser: _appRouter.defaultRouteParser(),    
    );    
```    
the following approach **won't** work if you have nested routers unless they don't inherit the observers.
```dart    
   final _observer = MyObserver();    
   return MaterialApp.router(    
      routerDelegate: AutoRouterDelegate(    
        _appRouter,    
        // this should always return new instances    
        navigatorObservers: () => [_observer],    
      ),    
      routeInformationParser: _appRouter.defaultRouteParser(),    
    );    
```    

Every nested router can have it's own observers and inherit it's parent's.
```dart    
 AutoRouter(    
    inheritNavigatorObservers: true, // true by default    
    navgiatorObservers:()=> [list of observers]);    
        
 AutoTabsRouter(    
    inheritNavigatorObservers: true, // true by default    
    navgiatorObservers:()=> [list of observers]);    
```    
We can also make a certain screen route aware by subscribing to an `AutoRouteObserver` ( Route not Router).

First we provide our `AutoRouteObserver` instance
```dart    
   return MaterialApp.router(    
      routerDelegate: AutoRouterDelegate(    
        _appRouter,    
       // Provide an AutoRouteObserver instance    
        navigatorObservers: () => [AutoRouteObserver()],    
      ),    
      routeInformationParser: _appRouter.defaultRouteParser(),    
    );    
```    

Next we use an `AutoRouteAware` mixin which is a  `RouteAware` mixin with tab support to provided the needed listeners then subscribe to our `AutoRouteObserver`.
```dart    
class BooksListPage extends State<BookListPage> with AutoRouteAware {    
   AutoRouteObserver? _observer;    
       
  @override    
  void didChangeDependencies() {    
    super.didChangeDependencies();    
    // RouterScope exposes the list of provided observers    
    // including inherited observers    
   _observer = RouterScope.of(context).firstObserverOfType<AutoRouteObserver>();    
    if (_observer != null) {    
      // we subscribe to the observer by passing our    
      // AutoRouteAware state and the scoped routeData    
      _observer.subscribe(this, context.routeData);    
    }    
  }    
      
 @override    
  void dispose() {    
    super.dispose();    
    // don't forget to unsubscribe from the    
    // observer on dispose    
    _observer.unsubscribe(this);    
  }    
    
 // only override if this is a tab page    
   @override    
   void didInitTabRoute(TabPageRoute? previousRoute) {}    
    
 // only override if this is a tab page    
   @override    
   void didChangeTabRoute(TabPageRoute previousRoute) {}    
    
   @override    
   void didPopNext() {}    
    
   @override    
   void didPushNext() {}    
    
   @override    
   void didPush() {}    
    
   @override    
   void didPop() {}    
}    
```    


## Customizations
##### MaterialAutoRouter | CupertinoAutoRouter | AdaptiveAutoRouter

| Property                                 | Default value | Definition                                                                               |    
| ---------------------------------------- | ------------- | ---------------------------------------------------------------------------------------- |    
| preferRelativeImports [bool] | true         | if true relative imports will be used when possible |    
| replaceInRouteName [String] |    ''     | used to replace conventional words in generated route name (whatToReplacePattern,replacement) |    

#### CustomAutoRouter

| Property                        | Default value | Definition                                                                       |    
| ------------------------------- | :-----------: | -------------------------------------------------------------------------------- |    
| customRouteBuilder    |     null      | used to provide a custom route, it takes in BuildContext and a CustomPage  and returns a PageRoute             |    
| transitionsBuilder    |     null      | extension for the transitionsBuilder property in PageRouteBuilder                |    
| opaque                   |     true      | extension for the opaque property in PageRouteBuilder                            |    
| barrierDismissible       |     false     | extension for the barrierDismissible property in PageRouteBuilder                |    
| durationInMilliseconds  |     null      | extension for the transitionDuration(millieSeconds) property in PageRouteBuilder |    
| reverseDurationInMilliseconds  |     null      | extension for the reverseDurationInMilliseconds(millieSeconds) property in PageRouteBuilder |    


#### MaterialRoute | CupertinoRoute | AdaptiveRoute | CustomRoute

| Property                | Default value | Definition                                                                                 |    
| ----------------------- | :-----------: | ------------------------------------------------------------------------------------------ |    
| initial          |     false     | sets path to '/' or '' unless path is provided then it generates auto redirect to it.                                                          |    
| path           |     null      | an auto generated path will be used if not provided|    
| name           |     null      | this will be the name of the generated route, if not provided a generated name will be used|    
| usePathAsKey           |     false      | if true path is used as page key instead of name|    
| fullscreenDialog  |     false     | extension for the fullscreenDialog property in PageRoute                                   |    
| maintainState    |     true      | extension for the maintainState property in PageRoute                                      |    
| meta    |     {}      | primitive meta data to be passed to the consumed route

#### CupertinoRoute Specific => CupertinoPageRoute

| Property       | Default value | Definition                                             |    
| -------------- | :-----------: | ------------------------------------------------------ |    
| title  |     null      | extension for the title property in CupertinoPageRoute |    

#### CustomRoute Specific => PageRouteBuilder

| Property                        | Default value | Definition                                                                       |    
| ------------------------------- | :-----------: | -------------------------------------------------------------------------------- |    
| transitionsBuilder    |     null      | extension for the transitionsBuilder property in PageRouteBuilder                |    
| customRouteBuilder    |     null      | used to provide a custom route, it takes in BuildContext and a CustomPage  and returns a PageRoute
| opaque                  |     true      | extension for the opaque property in PageRouteBuilder                            |    
| barrierDismissible       |     false     | extension for the barrierDismissible property in PageRouteBuilder                |    
| durationInMilliseconds  |     null      | extension for the transitionDuration(millieSeconds) property in PageRouteBuilder |    
| reverseDurationInMilliseconds  |     null      | extension for the reverseDurationInMilliseconds(millieSeconds) property in PageRouteBuilder |    

## Custom Route Transitions

To use custom route transitions use a `CustomRoute` and pass in your preferences.    
The `TransitionsBuilder` function needs to be passed as a static/const reference that has the same signature as the `TransitionsBuilder` function of the `PageRouteBuilder` class.

```dart    
CustomRoute(    
page: LoginScreen,    
//TransitionsBuilders class contains a preset of common transitions builders.     
transitionsBuilder: TransitionBuilders.slideBottom,    
durationInMilliseconds: 400)    
```    



*Tip* Use **@CustomAutoRouter()** to define global custom route transitions.

You can of course use your own transitionsBuilder function as long as it has the same function signature.    
The function has to take in exactly a `BuildContext`, `Animation<Double>`, `Animation<Double>` and a child `Widget` and it needs to return a `Widget`, typically you would wrap your child with one of flutter's transition widgets as follows.

```dart    
Widget zoomInTransition(BuildContext context, Animation<double> animation, Animation<double> secondaryAnimation, Widget child) {    
 // you get an animation object and a widget    
 // make your own transition    
    return ScaleTransition(scale: animation, child: child);    
  }    
```    

Now pass the reference of your function to `CustomRoute` .

```dart    
CustomRoute(page: ZoomInScreen, transitionsBuilder: zoomInTransition)    
```    
## Custom Route Builder
You can use your own custom route by passing a `CustomRouteBuilder` function to `CustomRoute`,  there isn't a simple way to strongly-type a static function in code generation, so make sure your custom builder  signature matches the following.
```dart    
typedef CustomRouteBuilder = Route<T> Function<T>(      
  BuildContext context, Widget child, CustomPage page);    
```    
Now we implement our builder function the same way we did with the TransitionsBuilder function,    
the most important part here is passing the page argument to our custom route.
```dart    
Route<T> myCustomRouteBuilder<T>(BuildContext context, Widget child, CustomPage<T> page){      
  return PageRouteBuilder(      
  fullscreenDialog: page.fullscreenDialog,      
  // this is important      
  settings: page,      
  pageBuilder: (,__,___) => child);      
}    
```    
We finish by passing a reference of our custom function to our CustomRoute.
```dart    
CustomRoute(page: CustomPage, customRouteBuilder: myCustomRouteBuilder)    
```    
## Examples
coming soon

### Support auto_route
You can support auto_route by liking it on Pub and staring it on Github, sharing ideas on how we can enhance a certain functionality or by reporting any problems you encounter and of course buying a couple coffees will help speed up the development process.<|MERGE_RESOLUTION|>--- conflicted
+++ resolved
@@ -345,7 +345,7 @@
 
 What if want to show one of the child pages at `/dashboard`? we can simply do that by giving the child routes an empty path `''` or set it as initial.
 
-<<<<<<< HEAD
+
 ```dart        
    AutoRoute(        
       path: '/dashboard',        
@@ -382,44 +382,7 @@
       ],        
     ),        
 ```       
-=======
-```dart      
-   AutoRoute(      
-      path: '/dashboard',      
-      page: UserPage,      
-      children: [      
-        AutoRoute(path: '', page: UsersPage),  
-        //The same thing can be done using the initial flag  
-        //AutoRoute(page: UsersPage,initial: true),      
-        AutoRoute(path: 'posts', page: PostsPage),      
-      ],      
-    ),      
-```      
-or by using a `RedirectRoute` 
-```dart      
-   AutoRoute(
-      path: '/dashboard',
-      page: UserPage,
-      children: [
-        RedirectRoute(path: '', redirectTo: 'users'),
-        AutoRoute(path: 'users', page: UsersPage),
-        AutoRoute(path: 'posts', page: PostsPage),
-     ],
-   ),
-```      
-which can be simplified to the following where auto_route generates the redirect code for you.  
-```dart      
-   AutoRoute(      
-      path: '/dashboard',      
-      page: UserPage,      
-      children: [      
-        // RedirectRoute(path: '', redirectTo: 'users'),      
-        AutoRoute(path: 'users', page: UsersPage, initial: true),      
-        AutoRoute(path: 'posts', page: PostsPage),       
-      ],      
-    ),      
-```     
->>>>>>> 2b09eb52
+
 ### Things to keep in mind when implementing nested navigation
 1- Each router manages it's own pages stack.    
 2- Navigation actions like push, pop and friends are handled by the topmost router and bubble up if it couldn't be handled.
