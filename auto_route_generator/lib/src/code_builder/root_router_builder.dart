--- conflicted
+++ resolved
@@ -9,32 +9,6 @@
 
 const _routeConfigType = Reference("RouteConfig", autoRouteImport);
 
-<<<<<<< HEAD
-Class buildRouterConfig(RouterConfig router, Set<ResolvedType> guards, List<RouteConfig> routes, bool deferredLoading) => Class((b) => b
-  ..name = router.routerClassName
-  ..extend = refer('RootStackRouter', autoRouteImport)
-  ..fields.addAll([
-    ...guards.map((g) => Field((b) => b
-      ..modifier = FieldModifier.final$
-      ..name = toLowerCamelCase(g.name)
-      ..type = g.refer)),
-    buildPagesMap(routes, deferredLoading)
-  ])
-  ..methods.add(
-    Method(
-      (b) => b
-        ..type = MethodType.getter
-        ..name = 'routes'
-        ..annotations.add(refer('override'))
-        ..returns = listRefer(_routeConfigType)
-        ..body = literalList(buildRoutes(router.routes)).code,
-    ),
-  )
-  ..constructors.add(
-    Constructor((b) => b
-      ..optionalParameters.addAll([
-        Parameter(
-=======
 Class buildRouterConfig(RouterConfig router, Set<ResolvedType> guards,
         List<RouteConfig> routes) =>
     Class((b) => b
@@ -45,11 +19,10 @@
           ..modifier = FieldModifier.final$
           ..name = toLowerCamelCase(g.name)
           ..type = g.refer)),
-        buildPagesMap(routes)
+        buildPagesMap(routes, deferredLoading)
       ])
       ..methods.add(
         Method(
->>>>>>> 1ea4a04e
           (b) => b
             ..type = MethodType.getter
             ..name = 'routes'
@@ -114,33 +87,12 @@
     )).code);
 }
 
-<<<<<<< HEAD
 Spec buildMethod(RouteConfig r, bool deferredLoading) {
   final constructedPage = ((r.deferredLoading ?? deferredLoading) && r.pageType != null)
       ? getDeferredBuilder(r)
       : r.hasConstConstructor
           ? r.pageType!.refer.constInstance([])
           : getPageInstance(r);
-=======
-Spec buildMethod(RouteConfig r) {
-  var constructedPage = r.hasConstConstructor
-      ? r.pageType!.refer.constInstance([])
-      : r.pageType!.refer.newInstance(
-          r.positionalParams.map((p) {
-            return p.isInheritedPathParam
-                ? getUrlParamAssignment(p)
-                : refer('args').property(p.name);
-          }),
-          Map.fromEntries(r.namedParams.map(
-            (p) => MapEntry(
-              p.name,
-              p.isInheritedPathParam
-                  ? getUrlParamAssignment(p)
-                  : refer('args').property(p.name),
-            ),
-          )),
-        );
->>>>>>> 1ea4a04e
 
   return Method(
     (b) => b
