--- conflicted
+++ resolved
@@ -105,31 +105,48 @@
   }) {
     if ((name == null || identical(name, this.name)) &&
         (pathName == null || identical(pathName, this.pathName)) &&
-        (usesPathAsKey == null || identical(usesPathAsKey, this.usesPathAsKey)) &&
+        (usesPathAsKey == null ||
+            identical(usesPathAsKey, this.usesPathAsKey)) &&
         (pathParams == null || identical(pathParams, this.pathParams)) &&
         (initial == null || identical(initial, this.initial)) &&
-        (fullscreenDialog == null || identical(fullscreenDialog, this.fullscreenDialog)) &&
+        (fullscreenDialog == null ||
+            identical(fullscreenDialog, this.fullscreenDialog)) &&
         (fullMatch == null || identical(fullMatch, this.fullMatch)) &&
-        (customRouteOpaque == null || identical(customRouteOpaque, this.customRouteOpaque)) &&
-        (customRouteBarrierDismissible == null || identical(customRouteBarrierDismissible, this.customRouteBarrierDismissible)) &&
-        (customRouteBarrierLabel == null || identical(customRouteBarrierLabel, this.customRouteBarrierLabel)) &&
-        (maintainState == null || identical(maintainState, this.maintainState)) &&
+        (customRouteOpaque == null ||
+            identical(customRouteOpaque, this.customRouteOpaque)) &&
+        (customRouteBarrierDismissible == null ||
+            identical(customRouteBarrierDismissible,
+                this.customRouteBarrierDismissible)) &&
+        (customRouteBarrierLabel == null ||
+            identical(customRouteBarrierLabel, this.customRouteBarrierLabel)) &&
+        (maintainState == null ||
+            identical(maintainState, this.maintainState)) &&
         (pageType == null || identical(pageType, this.pageType)) &&
         (className == null || identical(className, this.className)) &&
         (returnType == null || identical(returnType, this.returnType)) &&
         (parameters == null || identical(parameters, this.parameters)) &&
-        (transitionBuilder == null || identical(transitionBuilder, this.transitionBuilder)) &&
-        (customRouteBuilder == null || identical(customRouteBuilder, this.customRouteBuilder)) &&
+        (transitionBuilder == null ||
+            identical(transitionBuilder, this.transitionBuilder)) &&
+        (customRouteBuilder == null ||
+            identical(customRouteBuilder, this.customRouteBuilder)) &&
         (redirectTo == null || identical(redirectTo, this.redirectTo)) &&
-        (usesTabsRouter == null || identical(usesTabsRouter, this.hasWrappedRoute)) &&
-        (reverseDurationInMilliseconds == null || identical(reverseDurationInMilliseconds, this.reverseDurationInMilliseconds)) &&
-        (durationInMilliseconds == null || identical(durationInMilliseconds, this.durationInMilliseconds)) &&
+        (usesTabsRouter == null ||
+            identical(usesTabsRouter, this.hasWrappedRoute)) &&
+        (reverseDurationInMilliseconds == null ||
+            identical(reverseDurationInMilliseconds,
+                this.reverseDurationInMilliseconds)) &&
+        (durationInMilliseconds == null ||
+            identical(durationInMilliseconds, this.durationInMilliseconds)) &&
         (routeType == null || identical(routeType, this.routeType)) &&
         (guards == null || identical(guards, this.guards)) &&
-        (cupertinoNavTitle == null || identical(cupertinoNavTitle, this.cupertinoNavTitle)) &&
-        (replacementInRouteName == null || identical(replacementInRouteName, this.replacementInRouteName)) &&
-        (childRouterConfig == null || identical(childRouterConfig, this.childRouterConfig)) &&
-        (hasConstConstructor == null || identical(hasConstConstructor, this.hasConstConstructor)) &&
+        (cupertinoNavTitle == null ||
+            identical(cupertinoNavTitle, this.cupertinoNavTitle)) &&
+        (replacementInRouteName == null ||
+            identical(replacementInRouteName, this.replacementInRouteName)) &&
+        (childRouterConfig == null ||
+            identical(childRouterConfig, this.childRouterConfig)) &&
+        (hasConstConstructor == null ||
+            identical(hasConstConstructor, this.hasConstConstructor)) &&
         (deferredLoading == null || identical(deferredLoading, this.deferredLoading))) {
       return this;
     }
@@ -142,8 +159,10 @@
       fullscreenDialog: fullscreenDialog ?? this.fullscreenDialog,
       fullMatch: fullMatch ?? this.fullMatch,
       customRouteOpaque: customRouteOpaque ?? this.customRouteOpaque,
-      customRouteBarrierDismissible: customRouteBarrierDismissible ?? this.customRouteBarrierDismissible,
-      customRouteBarrierLabel: customRouteBarrierLabel ?? this.customRouteBarrierLabel,
+      customRouteBarrierDismissible:
+          customRouteBarrierDismissible ?? this.customRouteBarrierDismissible,
+      customRouteBarrierLabel:
+          customRouteBarrierLabel ?? this.customRouteBarrierLabel,
       maintainState: maintainState ?? this.maintainState,
       pageType: pageType ?? this.pageType,
       className: className ?? this.className,
@@ -153,18 +172,22 @@
       customRouteBuilder: customRouteBuilder ?? this.customRouteBuilder,
       redirectTo: redirectTo ?? this.redirectTo,
       hasWrappedRoute: usesTabsRouter ?? this.hasWrappedRoute,
-      reverseDurationInMilliseconds: reverseDurationInMilliseconds ?? this.reverseDurationInMilliseconds,
-      durationInMilliseconds: durationInMilliseconds ?? this.durationInMilliseconds,
+      reverseDurationInMilliseconds:
+          reverseDurationInMilliseconds ?? this.reverseDurationInMilliseconds,
+      durationInMilliseconds:
+          durationInMilliseconds ?? this.durationInMilliseconds,
       routeType: routeType ?? this.routeType,
       guards: guards ?? this.guards,
       cupertinoNavTitle: cupertinoNavTitle ?? this.cupertinoNavTitle,
-      replacementInRouteName: replacementInRouteName ?? this.replacementInRouteName,
+      replacementInRouteName:
+          replacementInRouteName ?? this.replacementInRouteName,
       childRouterConfig: childRouterConfig ?? this.childRouterConfig,
       hasConstConstructor: hasConstConstructor ?? this.hasConstConstructor,
       usesPathAsKey: usesPathAsKey ?? this.usesPathAsKey,
       meta: meta ?? this.meta,
       deferredLoading: deferredLoading ?? this.deferredLoading,
-      customRouteBarrierColor: customRouteBarrierColor ?? this.customRouteBarrierColor,
+      customRouteBarrierColor:
+          customRouteBarrierColor ?? this.customRouteBarrierColor,
     );
   }
 
@@ -190,9 +213,11 @@
         .toList();
   }
 
-  Iterable<ParamConfig> get requiredParams => parameters.where((p) => p.isPositional && !p.isOptional);
-
-  Iterable<ParamConfig> get positionalParams => parameters.where((p) => p.isPositional);
+  Iterable<ParamConfig> get requiredParams =>
+      parameters.where((p) => p.isPositional && !p.isOptional);
+
+  Iterable<ParamConfig> get positionalParams =>
+      parameters.where((p) => p.isPositional);
 
   Iterable<ParamConfig> get namedParams => parameters.where((p) => p.isNamed);
 
@@ -200,7 +225,8 @@
     var nameToUse;
     if (name != null) {
       nameToUse = name;
-    } else if (replacementInRouteName != null && replacementInRouteName!.split(',').length == 2) {
+    } else if (replacementInRouteName != null &&
+        replacementInRouteName!.split(',').length == 2) {
       var parts = replacementInRouteName!.split(',');
       nameToUse = className.replaceAll(RegExp(parts[0]), parts[1]);
     } else {
@@ -222,12 +248,8 @@
     }
   }
 
-<<<<<<< HEAD
-  bool get hasUnparsableRequiredArgs => parameters.any((p) => (p.isRequired || p.isPositional) && !p.isPathParam && !p.isQueryParam);
-=======
   bool get hasUnparsableRequiredArgs => parameters.any((p) =>
       (p.isRequired || p.isPositional) && !p.isPathParam && !p.isQueryParam);
->>>>>>> 1ea4a04e
 }
 
 class MetaEntry<T> {
