--- conflicted
+++ resolved
@@ -41,12 +41,14 @@
     final args = _route.args;
     if (args == null) {
       if (orElse == null) {
-        throw FlutterError('${T.toString()} can not be null because it has a required parameter');
+        throw FlutterError(
+            '${T.toString()} can not be null because it has a required parameter');
       } else {
         return orElse();
       }
     } else if (args is! T) {
-      throw FlutterError('Expected [${T.toString()}],  found [${args.runtimeType}]');
+      throw FlutterError(
+          'Expected [${T.toString()}],  found [${args.runtimeType}]');
     } else {
       return args as T;
     }
@@ -85,31 +87,11 @@
 
   @override
   bool operator ==(Object other) =>
-      identical(this, other) || other is RouteData && runtimeType == other.runtimeType && route == other.route;
+      identical(this, other) ||
+      other is RouteData &&
+          runtimeType == other.runtimeType &&
+          route == other.route;
 
   @override
-<<<<<<< HEAD
-  int get hashCode => route.hashCode;
-
-  RouteData copyWith({
-    PageRouteInfo? route,
-    RouteData? parent,
-    RouteConfig? config,
-    ValueKey<String>? key,
-    RouteData? activeChild,
-    RoutingController? router,
-    List<PageRouteInfo<dynamic>>? preMatchedPendingRoutes,
-    List<PageRouteInfo<dynamic>>? activeSegments,
-  }) {
-    return RouteData(
-      route: route ?? this.route,
-      parent: parent ?? this.parent,
-      config: config ?? this.config,
-      key: key ?? this.key,
-      preMatchedPendingRoutes: preMatchedPendingRoutes ?? this._preMatchedPendingRoutes,
-    );
-  }
-=======
   int get hashCode => route.hashCode ^ parent.hashCode;
->>>>>>> dde8c78b
 }